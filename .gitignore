--- conflicted
+++ resolved
@@ -102,11 +102,8 @@
 
 # mypy
 .mypy_cache/
-<<<<<<< HEAD
+
 pedestrian_detection_opencv/Time Lapse - Adorama Camera.mp4
-=======
 
-# xml and iml files
-*.iml
-*.xml
->>>>>>> 02885410
+.iml
+.xml