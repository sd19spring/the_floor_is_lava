"""
Web application app
"""

from flask import render_template, Response, request
from web_classes import WebApplication
from cv_classes import ProcessingEngine


def record_button_receiver():
    """
    Listens for whether the button to trigger recording the footage on the web app is pressed, and instructs the engine
    class accordingly.
    :return: 'none'
    """
    record = request.get_data().decode()

    # flip the switch
    if record == 'true':
        engine.start_recording()
    else:
        engine.stop_recording()
        send_recording_info()

    # return 'none' and not None because Flask doesn't like it when None is returned.
    return 'none'


def send_recording_info():
    Response("Stats for recording num. {}".format(engine.heatmap.n) + engine.heatmap.get_time_info(-1),
             mimetype='text/plain')


def cap_switch():
    """
    Listens for whether the button to trigger recording the footage on the web app is pressed, and instructs the engine
    class accordingly.
    :return: 'none'
    """
    switch = request.get_data().decode()  # switch is a string that represents a dictionary
    [capNum_str, toggle_str] = switch.split('&')
    [_, capNum] = capNum_str.split('=')
    [_, toggle] = toggle_str.split('=')
    capNum = int(capNum)
    toggle = int(toggle)

    engine.cap_toggle(capNum, toggle)
    # return 'none' and not None because Flask doesn't like it when None is returned.
    return 'none'


def calib_switch():
    """
    Listens for whether the button to trigger the camera calibration process on the web app is pressed, and instructs
    the engine class to act accordingly.
    :return: 'none'
    """
    switch = request.get_data().decode()  # switch is a string that represents a dictionary
    [capNum_str, toggle_str] = switch.split('&')
    [_, capNum] = capNum_str.split('=')
    [_, toggle] = toggle_str.split('=')
    capNum = int(capNum)
    toggle = 0 if int(toggle) == 1 else 1  # switch the integer value used; for simplicity in the javascript, 1 was used
    # to indicate no calibration, but the engine class understands the opposite

    engine.calib_toggle(capNum, toggle)
    # return 'none' and not None because Flask doesn't like it when None is returned.
    return 'none'


def index(error=False):
    """ Renders the index HTML page. """
    # Render the index page, showing the error message if something went wrong
    return render_template('index.html', visibility=("visible" if error else "hidden"))


def select_feeds(error=False):
    if len(engine.cap_dict) == 0:
        engine.turn_on()
    return render_template('select_feeds.html', NUM_CAPS=engine.num_caps - 1)


def all_cam_switch():
    print('here')
    switch = False if int(request.get_data().decode()) == 1 else True  # switch is a string that represents a dictionary
    if switch:
        engine.turn_on()
    else:
        engine.turn_off()


def more_info(error=False):
    return render_template('more_info.html')


def results():
    return render_template('results.html', NUM_CAPS=engine.num_caps - 1)


def eye(CAP_NUM):
    """ Returns a mixed multipart HTTP response containing streamed MJPEG data, pulled from
    the OpenCV image processor. """

    # Create and return a mutlipart HTTP response, with the separate parts defined by '--frame'
    try:
        return Response(feed(engine, CAP_NUM), mimetype='multipart/x-mixed-replace; boundary=frame')
    except:
        return index(error=True)


def feed(engine, cap_num):
    """
    Opens a camera reader, gets a processed frame, encodes it to JPEG, and returns it as a
    snippet of a multipart response body.
        Author of this function: Elias Gabriel
    """
    # In a loop, get the current frame of the camera as a byte sequence and yield it to the calling process.
    # This lets us send a HTTP response back to the client, but keeps it open to allow for continious
    # updates. In effect, this streams image data from the server to the client's computer through a
    # Motion JPEG.
    # Wrap the encoded frame in a multipart image section, to be inserted into the multipart HTTP response
    while True:
        yield (b'--frame\r\nContent-Type: image/jpeg\r\n\r\n' + engine.get_frame(int(cap_num)) + b'\r\n')


def heatmap(CAP_NUM):
    """ Returns a mixed multipart HTTP response containing streamed MJPEG data, pulled from
    the OpenCV image processor. """

    # Create and return a mutlipart HTTP response, with the separate parts defined by '--frame'
    try:
        return Response(heatmap_feed(engine, CAP_NUM), mimetype='multipart/x-mixed-replace; boundary=frame')
    except:
        return index(error=True)


def heatmap_feed(engine, cap_num):
    """
    Opens a camera reader, gets a processed frame, encodes it to JPEG, and returns it as a
    snippet of a multipart response body.
        Author of this function: Elias Gabriel
    """
    # In a loop, get the current frame of the camera as a byte sequence and yield it to the calling process.
    # This lets us send a HTTP response back to the client, but keeps it open to allow for continious
    # updates. In effect, this streams image data from the server to the client's computer through a
    # Motion JPEG.
    # Wrap the encoded frame in a multipart image section, to be inserted into the multipart HTTP response
    print(cap_num)
    while True:
        yield (b'--frame\r\nContent-Type: image/jpeg\r\n\r\n' + engine.show_heatmap(int(cap_num)) + b'\r\n')

def upload_file():
   if request.method == 'POST':
      f = request.files['file']
      f.save("./videos/"+f.filename)
      # Create new cv2 cap, add to end of list
      # Update engine.num_caps
      return render_template('select_feeds.html', NUM_CAPS=engine.num_caps - 1)

# Create a processing engine. Although it generally isn't good practice to do this in the body of the document, the
# object needs to be a global instance so that only one is created no matter how many cameras are created. Also, the
# methods and attributes of this class are accessed across multiple functions in this file.
engine = ProcessingEngine()

if __name__ == "__main__":
    # Create a new web application
    app = WebApplication("pedheatmap")

    # Define the application routes
    app.route({
        '/': index,
        '/select_feeds': select_feeds,
        '/more_info': more_info,
        '/record_button_receiver': record_button_receiver,
        '/cap_switch': cap_switch,
        '/calib_switch': calib_switch,
        '/<CAP_NUM>': eye,
        '/<CAP_NUM>heatmap': heatmap,
        '/results': results,
<<<<<<< HEAD
        '/all_cam_switch': all_cam_switch,
        '/send_recording_info': send_recording_info})
=======
        '/uploader':upload_file})
>>>>>>> 45639615

    # Beginning listening on `localhost`, port 8080
    app.listen(port=8080)<|MERGE_RESOLUTION|>--- conflicted
+++ resolved
@@ -177,12 +177,9 @@
         '/<CAP_NUM>': eye,
         '/<CAP_NUM>heatmap': heatmap,
         '/results': results,
-<<<<<<< HEAD
         '/all_cam_switch': all_cam_switch,
-        '/send_recording_info': send_recording_info})
-=======
-        '/uploader':upload_file})
->>>>>>> 45639615
+        '/send_recording_info': send_recording_info,
+        '/uploader':upload_file})})
 
     # Beginning listening on `localhost`, port 8080
     app.listen(port=8080)