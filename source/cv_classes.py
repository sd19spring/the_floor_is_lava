--- conflicted
+++ resolved
@@ -127,8 +127,6 @@
         self.num_caps = 0  # initialize the value that stores the number of OpenCV captures
 
 
-<<<<<<< HEAD
-=======
         # add all of the OpenCV captures to self.cap_dict:
         # i = 0
         # while i < 5:  # support up to 5 different cameras
@@ -145,7 +143,6 @@
 
         self.heatmap = Heatmap(self.cap_dict, self.num_caps)
 
->>>>>>> edd163a0
     def cap_toggle(self, capNum, toggle):
         """
         Switches whether a camera is used for the heatmap building or not
